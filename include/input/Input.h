--- conflicted
+++ resolved
@@ -26,12 +26,9 @@
 #include <utils/KeyedVector.h>
 #include <utils/RefBase.h>
 #include <utils/String8.h>
-<<<<<<< HEAD
 #include <utils/Timers.h>
 #include <utils/Vector.h>
-=======
 #include <stdint.h>
->>>>>>> 834ac204
 
 /*
  * Additional private constants not defined in ndk/ui/input.h.
